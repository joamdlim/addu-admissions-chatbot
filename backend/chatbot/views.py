from django.shortcuts import render
from rest_framework.decorators import api_view
from rest_framework.response import Response
<<<<<<< HEAD
# from .hybrid_chatbot import HybridChatbot

# # Initialize the chatbot
# chatbot = HybridChatbot()
=======
from fast_hybrid_chatbot import FastHybridChatbot
from django.views.decorators.csrf import csrf_exempt
from django.http import JsonResponse
import json

# Initialize the chatbot
chatbot = FastHybridChatbot()
>>>>>>> 94af915a

# @api_view(['POST'])
# def chat(request):
#     user_input = request.data.get("message")
    
#     if not user_input:
#         return Response({"error": "No message provided"}, status=400)
    
#     # Process the query using our hybrid chatbot
#     response, relevant_docs = chatbot.process_query(user_input)
    
#     # Format the response for the frontend
#     result = {
#         "reply": response,
#         "sources": [
#             {
#                 "id": doc["id"],
#                 "content": doc["content"][:100] + "..." if len(doc["content"]) > 100 else doc["content"],
#                 "relevance": f"{doc['relevance']:.2f}"
#             }
#             for doc in relevant_docs
#         ]
#     }
    
#     return Response(result)

# @api_view(['POST'])
# def upload(request):
#     # TODO: Implement document upload, preprocessing, and vectorization
#     return Response({"status": "uploaded"})

<<<<<<< HEAD
# @api_view(['GET'])
# def evaluate(request):
#     return Response({"f1": 0.85, "bleu": 0.72, "satisfaction": 4.2})
=======
@api_view(['GET'])
def evaluate(request):
    return Response({"f1": 0.85, "bleu": 0.72, "satisfaction": 4.2})

@csrf_exempt
def chat_view(request):
    if request.method == "POST":
        data = json.loads(request.body)
        prompt = data.get("prompt", "")
        response, _ = chatbot.process_query(prompt)
        return JsonResponse({"response": response})
    return JsonResponse({"error": "POST request required"}, status=400)
>>>>>>> 94af915a
<|MERGE_RESOLUTION|>--- conflicted
+++ resolved
@@ -1,12 +1,6 @@
 from django.shortcuts import render
 from rest_framework.decorators import api_view
 from rest_framework.response import Response
-<<<<<<< HEAD
-# from .hybrid_chatbot import HybridChatbot
-
-# # Initialize the chatbot
-# chatbot = HybridChatbot()
-=======
 from fast_hybrid_chatbot import FastHybridChatbot
 from django.views.decorators.csrf import csrf_exempt
 from django.http import JsonResponse
@@ -14,7 +8,6 @@
 
 # Initialize the chatbot
 chatbot = FastHybridChatbot()
->>>>>>> 94af915a
 
 # @api_view(['POST'])
 # def chat(request):
@@ -46,11 +39,6 @@
 #     # TODO: Implement document upload, preprocessing, and vectorization
 #     return Response({"status": "uploaded"})
 
-<<<<<<< HEAD
-# @api_view(['GET'])
-# def evaluate(request):
-#     return Response({"f1": 0.85, "bleu": 0.72, "satisfaction": 4.2})
-=======
 @api_view(['GET'])
 def evaluate(request):
     return Response({"f1": 0.85, "bleu": 0.72, "satisfaction": 4.2})
@@ -62,5 +50,4 @@
         prompt = data.get("prompt", "")
         response, _ = chatbot.process_query(prompt)
         return JsonResponse({"response": response})
-    return JsonResponse({"error": "POST request required"}, status=400)
->>>>>>> 94af915a
+    return JsonResponse({"error": "POST request required"}, status=400)